# # Run a bunch of definitive stuff. I'm keeping this in a separate file
from main import *

# # Run chi_search 4 times: 1: int-noeff, 2:int-eff, 3:tay-noeff, 4:tay-eff

# m1 = chi_search(fname='optimization-int-noeff-1', length=50, blim=(1, 10),
#                 klim=(0.1, 100), dm_effort=False, dm_method='int',
#                 plot=True)

# m2 = chi_search(fname='optimization-int-eff-1', length=50, blim=(1, 10), klim=(0.1, 100), dm_effort=True, dm_method='int', plot=False)

# m3 = chi_search(fname='optimization-tay-noeff-1', length=50, blim=(1, 10), klim=(0.1, 100), dm_effort=False, dm_method='tay', plot=False)

# m4 = chi_search(fname='optimization-tay-eff-1', length=50, blim=(1, 10), klim=(0.1, 100), dm_effort=True, dm_method='tay', plot=False)

# m1.plot('acc', lcdm, matter)
# m1.distance_modulus(effort=False)
# m1.plot('dm', lcdm, matter)

# m2.plot('acc', lcdm, matter)
# m2.distance_modulus(effort=False)
# m2.plot('dm', lcdm, matter)

# m3.plot('acc', lcdm, matter)
# m3.distance_modulus(effort=True)
# m3.plot('dm', lcdm, matter)

# m4.plot('acc', lcdm, matter)
# m4.distance_modulus(effort=False)
# m4.plot('dm', lcdm, matter)

# Testing double optimization

# m1 = chi_search(fname='double_optimization_test', length=50, blim=(1, 10), klim=(0.1, 100), dm_effort=False, dm_method='int', plot=True)
# m1 = chi_search(fname='double_optimization_int_noeff_fine', length=50, blim=(1.4, 1.7), klim=(0.1, 4.2),
#                 dm_effort=False, dm_method='int', plot=True)

# m1.distance_modulus(effort=False)

# m1.plot('acc', lcdm, matter)
# m1.plot('dm', lcdm, matter)


# Testing q surface function
# m = q_surface(
#     length=50, blim=(1, 4), klim=(0.1, 5), qlim=(-0.75, -0.25)
# )




# Steen has asked about fixing one value (beta, for example) and then plotting
# a bunch of values of kappa and seeing what happens or trying to get close
# to a decent looking plot. Let's try that.

# Start by fixing beta and looking at different kappa
# beta = 2
# kappa = 2

# klook = (0.1, 0.2, 0.3, 0.4, 0.5)
# blook = (1, 2, 3, 4, 5)

# for i in tqdm(klook):
#     temp_mod = model(beta=beta, kappa=i, lam=0.)
#     temp_mod.norm(matter=matter)
#     plt.plot(temp_mod.a, temp_mod.a2norm, label='kappa = {}'.format(i))

# for i in tqdm(blook):
#     temp_mod = model(beta=i, kappa=kappa, lam=0.)
#     temp_mod.norm(matter=matter)
#     plt.plot(temp_mod.a, temp_mod.a2norm, label='beta = {}'.format(i))

# plt.text(x=0.01, y=-1.6, s=r'$\kappa = {}$'.format(kappa))
# plt.xlabel(r'$a$')
# plt.ylabel(r'$\ddot{a}$')
# plt.ylim([-5, 2])
# plt.legend(loc='lower left')
# plt.grid()
# plt.tick_params(axis='both', which='both', direction='in', bottom=True,
#                 top=True, left=True, right=True)
# plt.show()

# top = chi_search_a('optimization_acc', length=50, blim=(1, 10),
#                    klim=(0.1, 100))




# Test our functions
# test_model = model(beta=2, kappa=2, lam=1.)
# print('Done')
# test_model.norm(matter=matter)
# print('Done')
# test_model.distance_modulus(effort=False)
# print('Done')
# test_model.chi_value(eval_both=False)
# print('Done')
# test_model.plot('acc', lcdm, matter)
# print('Done')
# test_model.plot('dm', lcdm, matter)
# print('Done')
# test_model = chi_comp('k', [np.linspace(0, 10, 10)])
# print('Done')
# test_model = chi_search('nosave')
# print('Done')
# test_model = chi_search_a('nosave')
# print('Done')

# @timer
def main():
    """
    Main function
    """

    lcdm = model()
    matter = model(lam=0.)

    # for solver in ('RK45', 'Radau', 'BDF', 'LSODA'):
    #     fname = 'chi_search-12-6-dm-{}'.format(solver)
    #     m1 = chi_search(
    #         fname, length=50, dm_effort=True, dm_method='int',
    #         blim=(1, 4), acc=False, klim=(0.1, 100), solver=solver,
    #     )
    #     m1.distance_modulus(effort=True)
    #     m1.plot('acc')
    #     m1.plot('dm')
    #     m1.chi_value()
    #     print(m1.chi_acc, m1.chi_int, m1.chi_tay)

<<<<<<< HEAD
=======
    # beta = np.repeat([1, 2], 5)
    # kappa = np.tile([1, 2, 3, 4, 5], 2)
    # param = [(beta[i], kappa[i]) for i in range(len(beta))]

    # # print(param)

    # if __name__ == '__main__':
    #     with Pool(4) as p:
    #         chi = []
    #         chi.append(p.map(chi_search_multi, param))
        
    #     print(chi)

    if __name__ == '__main__':
        chi_search('nosave', length=5, plot=True, double_eval=True)

>>>>>>> 21831612
    # m1 = auto_optimize(
    #     'auto-opt-19-6-dm-1', it_num=3, length=50, search_method='dm',
    #     beta_lim_init=(1, 4), kappa_lim_init=(0.1, 100),
    #     dm_effort=True, dm_method='int', double_eval=False,
    #     require_decreasing_chi=False,
    # )
    # m1.distance_modulus()
    # m1.plot('acc')
    # m1.plot('dm')
    # m1.chi_value()
    # print(m1.b, m1.k, m1.chi_int, m1.chi_tay, m1.chi_acc)

    # m2 = auto_optimize(
    #     'auto-opt-19-6-dm-2', it_num=3, length=50, search_method='dm',
    #     beta_lim_init=(1, 4), kappa_lim_init=(0.1, 100),
    #     dm_method='tay', double_eval=False,
    # )
    # m2.distance_modulus()
    # m2.plot('acc')
    # m2.plot('dm')
    # m2.chi_value()
    # print(m2.b, m2.k, m2.chi_int, m2.chi_tay, m2.chi_acc)

    # m3 = auto_optimize(
    #     'auto-opt-19-6-dm-3', it_num=3, length=50, search_method='dm',
    #     beta_lim_init=(1, 4), kappa_lim_init=(0.1, 100),
    #     double_eval=True,
    # )
    # m3.distance_modulus()
    # m3.plot('acc')
    # m3.plot('dm')
    # m3.chi_value()
    # print(m3.b, m3.k, m3.chi_int, m3.chi_tay, m3.chi_acc)
<<<<<<< HEAD

    chi_search('nosave', plot=False)
=======
>>>>>>> 21831612

    # chi_search(
    #     'nosave',
    #     acc = False, length=50, 
    #     blim=(2.1412774609218945, 3.211916191382842), klim=(1.53880666728999, 2.308210000934985), 
    #     lam=0.0, dm_effort=True, dm_method='int', double_eval=False, 
    #     solver='BDF'
    # )

    # chi_search(
    #     'nosave',
    #     acc = False, length=50, 
    #     blim=(1.698497190796352, 2.5477457861945276), klim=(28.692277551020414, 43.038416326530616), 
    #     lam=0.0, dm_effort=False, dm_method='tay', double_eval=False, 
    #     solver='BDF'
    # )

    # data = read_model_data('auto-opt-13-6-dm-1.txt')
    # b1, k1 = specific_function(data, 0)
    # m1 = model(beta=b1, kappa=k1, lam=0.)
    # m1.plot('acc')

    # data = read_model_data('auto-opt-13-6-dm-2.txt')
    # b2, k2 = specific_function(data, 0)
    # m2 = model(beta=b2, kappa=k2, lam=0.)
    # m2.plot('acc')

    # data = read_model_data('auto-opt-13-6-dm-3.txt')
    # b3, k3 = specific_function(data, 0)
    # m3 = model(beta=b3, kappa=k3, lam=0.)
    # m3.plot('acc')

    # chi_search('nosave')


    # m2 = chi_search(
    #     'chi_search-12-6-dm-2', length=50, dm_method='tay',
    #     blim=(1, 4), acc=False, klim=(0.1, 100), solver='RK45',
    # )
    # m2.distance_modulus(effort=True)
    # m2.plot('acc')
    # m2.plot('dm')
    # m2.chi_value()
    # print(m2.chi_acc, m2.chi_int, m2.chi_tay)

    # n03 = model(kappa=1, n=-2)
    # n01 = model(kappa=1, n=-1)
    # n0 = model(kappa=1, n=0)
    # n1 = model(kappa=1, n=1)
    # n2 = model(kappa=1, n=2)

    # plt.figure()
    # plt.plot(lcdm.a, lcdm.a2norm, label=r'$\Lambda$CDM', c='k', ls='--')
    # plt.plot(n03.a, n03.a2norm, label=r'$n = -2$')
    # plt.plot(n01.a, n01.a2norm, label=r'$n = -1$')
    # plt.plot(n0.a, n0.a2norm, label=r'$n = 0$')
    # plt.plot(n1.a, n1.a2norm, label=r'$n = 1$')
    # plt.plot(n2.a, n2.a2norm, label=r'$n = 2$')
    # plt.xlabel(r'$a$')
    # plt.ylabel(r'$\ddot{a}/\ddot{a}_{\mathrm{M}}$')
    # plt.ylim([-5, 2])
    # plt.tick_params(axis='both', which='both', direction='in',
    #                 bottom=True, top=True, left=True, right=True)
    # plt.legend(loc='lower left')
    # plt.grid()
    # plt.show()

    # klook = np.linspace(0.5, 0.6, 20)
    # klook = (0.5363157894736842, 1)

    # for i in klook:
    #     m = model(beta=2.900783794692044, kappa=i, lam=0.)
    #     print(i)
    #     plt.plot(m.a, m.a2norm, label=i)

    # plt.plot(lcdm.a, lcdm.a2norm, 'k--', label='LCDM')
    # plt.legend(fontsize=8)
    # plt.ylim(-10, 3)
    # plt.grid()
    # plt.show()

    # m1 = chi_search_a('nosave', length=40, blim=(2.8, 3.0), 
    #                   klim=(0.4, 0.6), plot=False)
    # m1.distance_modulus()
    # m1.plot('acc')
    # m1.plot('dm')

    # m1 = chi_search(
    #     'save-for-paper', length=50, acc=True
    # )
    # m1.plot('acc')
    # m1.distance_modulus()
    # m1.plot('dm')
    # m1.chi_value()
    # print(m1.b, m1.k, m1.chi_int, m1.chi_tay, m1.chi_acc)

    # m2 = chi_search(
    #     'nosave', length=20, acc=True, solver='BDF'
    # )
    # plt.figure()
    # plt.plot(m1.a, m1.a2norm, label='Radau')
    # plt.plot(m2.a, m2.a2norm, label='BDF')
    # plt.show()

    # m1 = auto_optimize(
    #     'auto-opt-acc-4-30', it_num=4, length=30, search_method='acc',
    #     beta_lim_init=(1, 10), kappa_lim_init=(0.1, 100),
    #     require_decreasing_chi=False
    # )
    # m1.distance_modulus()
    # m1.plot('dm', lcdm, matter)

    # # int no effort
    # a = auto_optimize(
    #     'auto-opt-8-acc', it_num=4, dm_effort=False, dm_method='int',
    #     double_eval=False, search_method='dm', length=10,
    # )
    # a.plot('acc')

    # # # int effort
    # a = auto_optimize(
    #     'nosave', it_num=3, dm_effort=True, dm_method='int',
    #     double_eval=False, search_method='dm', length=10
    # )
    # a.plot('acc')

    # # # tay
    # a = auto_optimize(
    #     'nosave', it_num=3, dm_effort=False, dm_method='tay',
    #     double_eval=False, search_method='dm', length=10
    # )
    # a.plot('acc')

    # # # double eval
    # a = auto_optimize(
    #     'nosave', it_num=3, dm_effort=False, dm_method='int',
    #     double_eval=True, search_method='dm', length=10
    # )
    # a.plot('acc')

    # # # acc
    # a = auto_optimize(
    #     'nosave', it_num=3, search_method='acc'
    # )
    # a.distance_modulus()
    # a.plot('dm')

    # m = model(beta=2.900783794692044, kappa=0.5473237318686281, lam=0.)
    # m.plot('acc')
    # m.distance_modulus()
    # m.plot('dm')
    # m1 = chi_search('16may-3-bdf', length=50, blim=(1, 4), klim=(0.1, 100))
    # m1.distance_modulus()
    # m1.plot('acc')
    # m1.plot('dm')

    # m2 = chi_search_a('16may-4-odeint', length=20, blim=(1, 4), klim=(1, 10))
    # m2.distance_modulus()
    # m2.plot('dm')

    # test = chi_search('nosave', dm_effort=False, dm_method='int',
    #                   double_eval=False, plot=True)
    # test2 = model(beta=test.b, kappa=test.k, lam=0.)
    # test.distance_modulus()
    # test.chi_value()
    # test.plot('dm', lcdm, matter)

    # test2.norm(matter=matter)
    # test2.distance_modulus()
    # test2.plot('dm', lcdm, matter)
    # test2.chi_value()

    # print(test.chi_int, test2.chi_int)
    # test.plot('acc', lcdm, matter)
    # test.distance_modulus(effort=False)
    # test.plot('dm', lcdm, matter)
    # test.chi_value()
    # print(test.b, test.k, test.chi_int)
    # test.plot('dm', lcdm, matter)

    # m1 = auto_optimize('auto-opt-acc-lsoda-6-acc', it_num=3, length=50,
    #                    search_method='acc',
    #                    beta_lim_init=(1, 4), kappa_lim_init=(0.1, 10),
    #                    require_decreasing_chi=False)
    # m1.distance_modulus()
    # m1.plot('acc')
    # m1.plot('dm')

    # m2 = auto_optimize('auto-opt-acc-lsoda-6-dm', it_num=3, length=50,
    #                    search_method='dm',
    #                    beta_lim_init=(1, 4), kappa_lim_init=(0.1, 10),
    #                    require_decreasing_chi=False)
    # m2.distance_modulus()
    # m2.plot('acc')
    # m2.plot('dm')

    # m1 = auto_optimize(fname='auto-opt-dbl-bdf-7', it_num=4, length=50,
    #                    search_method='dm', double_eval=True)
    # m1.distance_modulus()
    # m1.plot('acc')
    # m1.plot('dm')
    # print(m1.b, m1.k, m1.chi_int, m1.chi_tay, m1.chi_acc)

    # Look at multiple k values
    # beta = 2.900783794692044
    # # kappa = 0.5473237318686281

    # klook = np.linspace(0.5, 0.6, 20)
    # # blook = (1, 2, 3, 4, 5)

    # for i in tqdm(klook):
    #     temp_mod = model(beta=beta, kappa=i, lam=0.)
    #     plt.plot(temp_mod.a, temp_mod.a2norm, label='kappa = {}'.format(i))

    # # # for i in tqdm(blook):
    # # #     temp_mod = model(beta=i, kappa=kappa, lam=0.)
    # # #     plt.plot(temp_mod.a, temp_mod.a2norm, label='beta = {}'.format(i))

    # plt.plot(lcdm.a, lcdm.a2norm, label='LCDM', c='k', ls='--')
    # plt.text(x=0.01, y=-1.6, s=r'$\beta = {}$'.format(beta))
    # plt.xlabel(r'$a$')
    # plt.ylabel(r'$\ddot{a}$')
    # plt.ylim([-5, 2])
    # plt.legend(loc='lower left', fontsize=8)
    # plt.grid()
    # plt.tick_params(axis='both', which='both', direction='in', bottom=True,
    #                 top=True, left=True, right=True)
    # plt.show()

    # Read model data
    # data = read_model_data('test_again.txt')
    # b1, k1 = specific_function(data, 2)
    # m1 = model(beta=b1, kappa=k1, lam=0.)
    # m1.plot('acc', lcdm, matter)



    # Chi comp search
    # space = np.linspace(0.5, 0.6, 1000)
    # m1 = chi_comp('k', space, beta=2.900783794692044, lam=0., method='acc')
    # m1.distance_modulus()
    # m1.plot('acc')
    # m1.plot('dm')

    # m = chi_search_a(
    #     'nosave', length=20, blim=(1.7541915731156146, 2.6312873596734216), 
    #     klim=(2.124624580842688, 3.1869368712640322), 
    # )
    # m.plot('acc')
    # m.plot('dm')

main()<|MERGE_RESOLUTION|>--- conflicted
+++ resolved
@@ -127,25 +127,6 @@
     #     m1.chi_value()
     #     print(m1.chi_acc, m1.chi_int, m1.chi_tay)
 
-<<<<<<< HEAD
-=======
-    # beta = np.repeat([1, 2], 5)
-    # kappa = np.tile([1, 2, 3, 4, 5], 2)
-    # param = [(beta[i], kappa[i]) for i in range(len(beta))]
-
-    # # print(param)
-
-    # if __name__ == '__main__':
-    #     with Pool(4) as p:
-    #         chi = []
-    #         chi.append(p.map(chi_search_multi, param))
-        
-    #     print(chi)
-
-    if __name__ == '__main__':
-        chi_search('nosave', length=5, plot=True, double_eval=True)
-
->>>>>>> 21831612
     # m1 = auto_optimize(
     #     'auto-opt-19-6-dm-1', it_num=3, length=50, search_method='dm',
     #     beta_lim_init=(1, 4), kappa_lim_init=(0.1, 100),
@@ -179,11 +160,8 @@
     # m3.plot('dm')
     # m3.chi_value()
     # print(m3.b, m3.k, m3.chi_int, m3.chi_tay, m3.chi_acc)
-<<<<<<< HEAD
 
     chi_search('nosave', plot=False)
-=======
->>>>>>> 21831612
 
     # chi_search(
     #     'nosave',
