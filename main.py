# Main file

# Import
from _icd import *
from _functions import modified_friedmann, acceleration, dm_z_o4, rchi2,\
    read_model_data, specific_function, timer, highlight_cell


# Classes
class model():
    """
    class which creates a cosmological model with given parameters
    
    This class takes initial inputs and then integrates the modified Friedmann
    equations to get a, adot (a1) and t. From there we derive further time
    derivatives as well as other cosmological parameters.

    Calling this class with default arguments, model(), returns a flat LCDM
    model. A matter dominated model is returned by model(lam=0.)
    """

    def __init__(
            self, a_start: float = 1e-3, mat: float = mat0, rad: float = rad0,
            lam: float = lam0, beta: float = 3., kappa: float = 0.,
            n: float = 1, xaxis: str = 'a', xmax: float = 1.5,
            xlen: int = 10000, stop: int = 1, solver: str = 'BDF'
    ):
        """
        initialization method for model class

        Parameters
        ----------
        a_start : float, optional
            initial value of scale factor at which to begin integration,
            chosen 1e-3 to correspond to time of recombination (z ~ 1100)
            The default is 1e-3.
        mat : float, optional
            dimensionless matter density parameter (baryons + dark matter),
            defined in _icd. The default is mat0.
        rad : float, optional
            dimensionless radiation density parameter (photons + neutrinos),
            defined in _icd. The default is rad0.
        lam : float, optional
            dimensionless dark energy density parameter (cosmological
            constant), defined in _icd. The default is lam0.
        beta : float, optional
            power to which mass is raised in new DM force. The default is 3.
        kappa : float, optional
            constant in front of new DM force. The default is 0..
        n : float, optional
            not sure, but has to do with power series in Press-Schechter
            formalism, used in variable gamma. The default is 1.
        xaxis : str, optional
            axis upon which we plan to plot, can be time 't' or scale factor
            'a', scale factor and its derivatives only run until xaxis
            variable reaches unity. The default is 'a'.
        xmax : float, optional
            upper limit of integration in units of time tH0, chosen as 1.5 to
            ensure scale factor can reach unity if xaxis = 'a'. The default is
            1.5.
        xlen : int, optional
            length of time array for integration, chosen to be sufficiently
            large so that when we go to redshift there are values similar to
            those of the z_sn array (1e-3, 2.2). The default is 50000.
        stop : int, optional
            where to stop the model, either at a = 1 or t = 1. The default is
            1.
        solver : str, optional
            which solver to use in solve_ivp. The default is 'BDF'.
        """
        # properties of this model
        self.m = mat
        self.r = rad
        self.l = lam
        self.b = beta
        self.k = kappa
        self.axis = xaxis

        # gamma and p variables used in acceleration equation
        gamma  = 1 + n / 3
        self.p = gamma / (2 * beta)
        
        # set initial condtions from a_start
        a1_start = np.sqrt(self.m * a_start**-1 +
                           self.r * a_start**-2 +
                           self.l * a_start**2)
        initial_conditions = (a_start, a1_start)

        # time array upon which to integrate
        time_array = np.linspace(0, xmax, xlen)
        # time_array = np.logspace(-5, np.log10(xmax), xlen)

        # integrate modified friedmann equations
        solution = solve_ivp(
            modified_friedmann, y0=initial_conditions, t_span=(0, xmax),
            t_eval=time_array, args=(self.m, self.r, self.l, self.k, self.p),
            method=solver
        )
        # following lines are for odeint
        # solution = odeint(
        #     modified_friedmann, y0=initial_conditions, t=time_array,
        #     args=(self.m, self.r, self.l, self.k, self.p), tfirst=True
        # )
    
        # extract model parameters
        self.a  = solution.y[0, :]
        self.a1 = solution.y[1, :]
        self.t  = solution.t
        # following lines are for odeint
        # self.a  = solution[:, 0]
        # self.a1 = solution[:, 1]
        # self.t  = np.copy(time_array)

        # time derivatives
        self.a2 = acceleration(
            self.a, self.a1, self.m, self.r, self.l, self.k, self.p
        )
        self.a3 = np.diff(self.a2) / np.diff(self.t)
        self.a4 = np.diff(self.a3) / np.diff(self.t[:-1])

        # find where today is in terms of a or t
        hoy = (
            np.argmin(np.abs(stop - self.a)) if xaxis == 'a'
            else np.argmin(np.abs(stop - self.t))
        )
        
        # truncate arrays to today
        self.a = self.a[:hoy]
        self.a1 = self.a1[:hoy]
        self.a2 = self.a2[:hoy]
        self.a3 = self.a3[:hoy]
        self.a4 = self.a4[:hoy]
        self.t = self.t[:hoy]

        # parameters from time derivatives
        self.q = - self.a2[-1] * self.a[-1] * self.a1[-1]**-2  # decel param q
        self.j = self.a3[-1] * self.a[-1]**2 * self.a1[-1]**-3 # jerk j
        self.s = self.a4[-1] * self.a[-1]**3 * self.a1[-1]**-4 # snap s

        # only normalize if not matter only model
        if (self.b != 3. or self.k != 0. or lam != 0.):
            self.norm()


    def norm(self):
        """
        norm() method which normalizes the scale factor acceleration
        to that of a matter only model. Also calculates chi^2 compared to
        LCDM acceleration

        Parameters
        ----------
        None

        Returns
        -------
        a2norm : array
            scale factor acceleration normalized to matter only model
        chi_acc : float
            chi^2 of scale factor acceleration compared to LCDM
        """

        matter = model(lam=0.)
        self.a2norm = self.a2 / np.interp(self.a, matter.a, matter.a2)
        
        # only calculate chi^2 if neither LCDM nor matter only
        if (
            self.b != 3. or self.k != 0. or self.l != lam0
        ):
            lcdm = model()
            a2norm_intp = np.interp(lcdm.a, self.a, self.a2norm)
            self.chi_acc = rchi2(obs=a2norm_intp, exp=lcdm.a2norm)

    
    def distance_modulus(
            self, effort: bool = True
    ):
        """
        distance_modulus() method which calculates the distance modulus of
        scale factor values calculated in the initialization in two ways.
        Returns array

        Parameters
        ----------
        effort : bool, optional
            if True, uses the "true" method of calculating the distance
            modulus, if False, uses a faster method. The default is True.

        Returns
        -------
        dm : array
            distance modulus array
        
        Note on effort parameter:
        "True" way is calculating f and using the integrand function. "False"
        way calculates E(z) simply integrates that. It is a bit mysterious
        however because it uses a function which returns x**(-0.5) when it
        should just be x**(-1). For some reason though, -0.5 just works.
        
        The distance modulus is calculated through two methods, here called
        integration and taylor: DM through integration is calculated through a
        series of equations as follows: dc = dh * int_0^z dz/E(z) where
        E(z) = sqrt(m(1+z)(1+kf) + r(1+z)^4 + l) ; dl = (1+z) * dh ;
        dm = 5 * np.log10(dl) + 25 (for dl given in Mpc). Because z from the
        model will not exactly equal z from the SN data, we interpolate along z
        from SNe
        
        DM through taylor is calculated using a Taylor approximation of the
        scale factor which is a long equation that's written below

        At the end we add the dm_int and dm_tay attributes corresponding to the
        DM calculated from integration and taylor respectively
        """

        if type(effort) != bool:
            raise ValueError('effort must be boolean')

        z = (1 / self.a - 1)
        idx0 = np.argmin(np.abs(z - z_sn[-1]))
        idxf = np.argmin(np.abs(z - z_sn[0]))

        if effort:
            # calculate f
            integral_f = np.zeros_like(z)
            for index, scale in enumerate(self.a):
                integral_f[index] = quad(
                    lambda x, y: y**-2, 0, scale, (self.a1[index],)
                )[0]
            f = (self.a1 / self.a * integral_f)**(self.p)

            # calculate dl
            integrand = lambda x, m, r, l, f, k: (
                m * (1 + x) * (1 + k * f) + r * (1 + x)**4 + l
            )**-0.5
            dl = np.zeros_like(z)
            for index, redshift in enumerate((z)):
                dl[index] = (1 + redshift) * dh * quad(
                    integrand, 0, redshift, (
                        self.m, self.r, self.l, f[index], self.k
                    )
                )[0]

        else:
            # calculate E(z)
            ez = self.a1 / self.a

            # calculate dl
            dl = np.zeros_like(z)
            for index, redshift in enumerate(z):
                dl[index] = (1 + redshift) * dh * quad(
                    lambda x, y: y**-0.5, 0, redshift, (ez[index],)
                )[0]
    
        # calculate dm
        dm_int = 5 * np.log10(dl) + 25
        dm_int = np.flip(dm_int[idx0:idxf])
        z = np.flip(z[idx0:idxf])

        # try to interpolate, else nan
        try:
            self.dm_int = np.interp(z_sn, z, dm_int)
        except:
            self.dm_int = np.nan

        # calculate dm_tay
        self.dm_tay = dm_z_o4(q=self.q, j=self.j, s=self.s)

    
    def chi_value(self):
        """
        Method to calculate the chi squared value of the model compared to the
        SN data set. Returns chi^2 value fo both integration and Taylor methods
        in the chi_int and chi_tay attributes respectively
        """

        self.chi_int = (np.nan if np.isnan(self.dm_int).all()
                        else rchi2(obs=self.dm_int))
        
        self.chi_tay = (np.nan if np.isnan(self.dm_tay).all()
                        else rchi2(obs=self.dm_tay))


    def plot(
            self, which: str, 
    ):
        """
        This method plots the acceleration of the scale factor or the distance
        modulus, depending on the input "which". When plotting acceleration it
        normalizes the acceleration of the model to the acceleration of the
        matter model and plots the acceleration of the LCDM model for
        comparison

        Parameters
        ----------
        which : str
            options are 'acc' or 'dm' corresponding to acceleration or
            distance modulus
        lcdm : object
            model object, used for comparison
        matter : object
            model object, used for normalization of acc plot
        """

        if which not in ('acc', 'dm'):
            raise Exception(
                'Bad input for "which" in "plot" method in "model" class. ' 
                'Input must be "acc" or "dm".'
            )

        # normalize acceleration
        lcdm = model()

        x_mod = self.a if self.axis == 'a' else self.t
        x_lcdm = lcdm.a if lcdm.axis == 'a' else lcdm.t

        if which == 'acc':

            plt.figure()
            plt.plot(
                x_lcdm, lcdm.a2norm, c='k', ls='--', label=r'$\Lambda$CDM Model'
            )
            plt.plot(
                x_mod, self.a2norm, c='r', ls='-', 
                label=r'Alt. Model, $\beta={:.2f}, k={:.2f}$'.format(
                    self.b, self.k
                )
            )
            plt.xlabel(r'$a$')
            plt.ylabel(r'$\ddot{a}/\ddot{a}_{\mathrm{M}}$')
            plt.ylim([-5, 2])
            plt.tick_params(
                axis='both', which='both', direction='in', 
                bottom=True, top=True, left=True, right=True
            )
            plt.legend(loc='lower left')
            plt.grid()
            plt.show()

        elif which == 'dm':
            
            fig = plt.figure(constrained_layout=False)
            frame1 = fig.add_axes((.1, .3, .8, .6))
            plt.errorbar(z_sn, sndat, yerr=snerr, lw=0.5, ls='', marker='.',
                         markersize=2, label=r'Pantheon+SH0ES', zorder=0)

            plt.plot(z_sn, dm_astro, c='orange', ls='-',
                     label=r'$DM$ from flat-$\Lambda$CDM Cosmology, '\
                    r'$\chi^{{2}}_{{r}}={:.4f}$'.format(rchi2(obs=dm_astro)))
            
            plt.plot(z_sn, self.dm_int, c='k', ls='-.', label=r'$DM(z, E(z))$,'
                    r' $\chi^{{2}}_{{r}}={:.4f}$'.format(
                                                    rchi2(obs=self.dm_int)))
            
            plt.plot(z_sn, self.dm_tay, c='r', ls='--',
                     label=r'$DM(z, q, j, s)$, '
                        r'$\chi^{{2}}_{{r}}={:.4f}$'.format(
                                                    rchi2(obs=self.dm_tay)))
            
            plt.ylabel(r'$DM$ [mag]')
            plt.xscale('log')
            plt.tick_params(axis='both', which='both', direction='in',
                            bottom=True, top=True, left=True, right=True)
            plt.legend()
            plt.grid()
            frame1.set_xticklabels([])

            frame2 = fig.add_axes((.1, .1, .8, .2))
            plt.errorbar(
                z_sn, sndat - dm_astro, yerr=snerr, lw=0.5, ls='', marker='.',
                markersize=2, label=r'Supernova',zorder=0
            )
            plt.plot(
                z_sn, (self.dm_int - dm_astro)/dm_astro*100, c='k', ls='-.'
            )
            plt.plot(
                z_sn, (self.dm_tay - dm_astro)/dm_astro*100, c='r', ls='--'
            )
            plt.xlabel(r'$z$')
            plt.xscale('log')
            plt.ylabel(r'$\%\Delta{DM}_{\mathrm{flat}\Lambda\mathrm{CDM}}$')
            plt.tick_params(
                axis='both', which='both', direction='in',
                bottom=True, top=True, left=True, right=True
            )
            plt.tick_params(axis='x', pad=7)
            extraticks = [-1, 1]
            plt.yticks(list(plt.yticks()[0]) + extraticks)
            plt.ylim([-2, 2])
            # plt.ylim([-1, 1])
            plt.grid(which='major', axis='both')
            plt.show()


# Functions
@timer
def chi_comp(
        parameter: str, space: list, method: str = 'dm', 
        beta: float = 3., kappa: float = 0., lam: float = 0.,
        dm_effort: bool = False, dm_method: str = 'int', plot: bool = True
):
    """
    This function calculates the chi^2 value for a given parameter space and
    plots the chi^2 value as a function of the parameter space. It also prints
    the lowest chi^2 value and the corresponding parameter value.

    Parameters
    ----------
    parameter : str
        string, options are 'l', 'b' or 'k', corresponding to lambda, beta or
        kappa
    space : list
        parameter space to be explored
    method : str
        string, options are 'dm' or 'acc', corresponding to the distance
        modulus or acceleration
    beta : float
        beta value
    kappa : float
        kappa value
    lam : float
        lambda value
    dm_effort : bool
        if True, uses the "true" method of calculating the distance modulus,
        if False, uses a faster method
    dm_method : str
        options are 'int' or 'tay', corresponding to the integration method or
        Taylor expansion method
    plot : bool
        if True, plots the chi^2 value as a function of the parameter space

    Returns
    -------
    array : array
        array of chi^2 values for the given parameter space
    """

    # Check inputs
    if parameter not in ('l', 'b', 'k'):
        raise Exception('Bad "parameter" input in "chi_comp" function. '
                        'Inputs are "l", "b", or "k".')
    
    if method not in ('dm', 'acc'):
        raise Exception('Bad "method" input in "chi_comp" function. '
                        'Inputs are "dm" or "acc".')
    
    acc = True if method == 'acc' else False
    array = np.zeros_like(space)

    # for index, value in enumerate(tqdm(space)):
    #     temp_mod = model(
    #         lam = value if parameter == 'l' else lam,
    #         beta = value if parameter == 'b' else beta,
    #         kappa = value if parameter == 'k' else kappa,
    #     )
    #     if (np.max(temp_mod.a2norm) > 3) or (np.min(temp_mod.a2norm) < -10):
    #         array[index] = np.nan
    #     elif acc:
    #         array[index] = temp_mod.chi_acc
    #     else:
    #         temp_mod.distance_modulus(effort=dm_effort)
    #         temp_mod.chi_value()
    #         array[index] = (temp_mod.chi_int if dm_method == 'int'
    #                         else temp_mod.chi_tay)

    for index, value in enumerate(tqdm(space)):
        temp_mod = model(
            lam = value if parameter == 'l' else lam,
            beta = value if parameter == 'b' else beta,
            kappa = value if parameter == 'k' else kappa,
        )
        if acc:
            array[index] = temp_mod.chi_acc
        else:
            temp_mod.distance_modulus(effort=dm_effort)
            temp_mod.chi_value()
            array[index] = (temp_mod.chi_int if dm_method == 'int'
                            else temp_mod.chi_tay)
        
    model_optimized = model(
        lam=space[np.nanargmin(array)] if parameter == 'l' else lam,
        beta=space[np.nanargmin(array)] if parameter == 'b' else beta,
        kappa=space[np.nanargmin(array)] if parameter == 'k' else kappa,
    )
    model_optimized.distance_modulus(effort=dm_effort)
    model_optimized.chi_value()

    print(
        'The lowest chi^2 value is {:.3f} for beta = {:.5f}, k = {:.5f} and '
        'O_Lambda = {:.1f} \nfor {} in the range [{:.1f}, {:.1f}]'.format(
        np.nanmin(array), model_optimized.b, model_optimized.k,
        model_optimized.l, ('O_Lambda' if parameter == 'l'
                            else 'beta' if parameter == 'b' else 'kappa'),
        space[0], space[-1]   
        )
    )
    if (
        np.max(model_optimized.a2norm) > 3 or
        np.min(model_optimized.a2norm) < -10 or
        np.mean(np.diff(model_optimized.a2norm)) > 0.01 or
        np.max(np.diff(model_optimized.a2norm)) > 0.02
    ):
        print('Model with lowest chi^2 is not physical')

    if plot:
        xlab = (
            r'$\beta$' if parameter == 'b' else r'$\mu$' if parameter == 'k' 
                        else r'$\Omega_{\Lambda}$'
        )
        yscale = 'log' if np.max(array)/np.min(array) > 50 else 'linear'
        plotlab = (
            r'$\mu={:.3f},\Omega_{{\Lambda}}={:.1f}$' if parameter == 'b' 
            else r'$\beta={:.3f},\Omega_{{\Lambda}}={:.1f}$'
            if parameter == 'k' else r'$\beta={:.3f},\mu={:.3f}$'
        )
        plotform = (kappa, lam) if parameter == 'b'\
                    else (beta, lam) if parameter == 'k'\
                        else (beta, kappa)

        plt.figure()
        plt.plot(space, array, c='k', ls='-', label=plotlab.format(*plotform))
        plt.plot(
            [space[np.nanargmin(array)], space[np.nanargmin(array)]],
            [0.9*np.nanmin(array), 1.01*np.nanmax(array)], c='r', ls='--',
            label=xlab + r' $= {:.3f}$'.format(space[np.nanargmin(array)])
        )
        plt.xlabel(xlab)
        plt.ylabel(r'$\chi^{2}_{r}$')
        plt.yscale(yscale)
        plt.grid()
        plt.legend(loc='best', fontsize=14)
        plt.tick_params(axis='both', which='both', direction='in',
                        bottom=True, top=True, left=True, right=True)
        plt.show()

    return model_optimized

<<<<<<< HEAD
@timer
=======

def chi_search_multi(
    param, lam: float = 0, solver: str = 'BDF', acc: bool = False,
    dm_effort: bool = False, dm_method: str = 'int', double_eval: bool = False
):
    """
    Multi processing chi search

    Parameters
    ----------
    param : tuple
        Tuple of parameters to be used in model, beta and kappa
    lam : float, optional
        Lambda value to be used for each model. The default is 0.
    solver : str, optional
        Which solver to use in solve_ivp. The default is 'BDF'.
    acc : bool, optional
        Whether to evaluate on normalized acceleration instead of DM. The
        default is False. Mutually exclusive with double_eval.
    dm_effort : bool, optional
        Whether to use effort or not in calculation of distance modulus.
        The default is False.
    dm_method : str, optional
        'int' or 'tay', which method to use in evaluating distance modulus.
        The default is 'int'.
    double_eval : bool, optional
        Whether to evaluate on both chi^2 values for each model. The default is
        False. Mutually exclusive with acc.

    Returns
    -------

    """

    tmod = model(lam=lam, beta=param[0], kappa=param[1], solver=solver)
    # tmod = model(lam=lam, beta=beta, kappa=kappa, solver=solver)
    # if model is not physical, store nan
    # if (np.max(tmod.a2norm) > 3 or np.min(tmod.a2norm) < -10):
    if (
        np.max(tmod.a2norm > 3) or
        np.min(tmod.a2norm) < -10 or
        np.mean(np.diff(tmod.a2norm)) > 0.01 or
        np.max(np.diff(tmod.a2norm)) > 0.02
    ):
        return np.nan, np.nan, np.nan if double_eval else np.nan
    # else if model is physical, store chi values
    elif acc:
        return tmod.chi_acc
    else:
        tmod.distance_modulus(effort=dm_effort)
        tmod.chi_value()
        if double_eval:
            return tmod.chi_int + tmod.chi_tay, tmod.chi_int, tmod.chi_tay
        else:
            return tmod.chi_int if dm_method == 'int' else tmod.chi_tay


>>>>>>> 21831612
def chi_search(
        fname: str, length: int = 10, blim: tuple = (2., 4.),
        klim: tuple = (1., 10.), lam: float = 0., dm_effort: bool = False,
        dm_method: str = 'int', plot: bool = True, round: int = 1,
        scale = LogNorm(), double_eval: bool = False, acc: bool = False,
        fdir: str='../../Data/model_data/', solver: str = 'BDF'
):
    """
    chi_search() function. Calculates chi^2 value for models with different
    combinations (beta, kappa). This function creates a linear range of beta
    values using length & blim, same for kappa, and then loops over
    combinations of those. For each combination a model is created and the
    distance_modulus method called using dm_effort input. Then chi_value()
    method is called. Chi^2 value is stored and shaped into (length, length)
    array for plotting. Finally stores data using inputted file name and then
    prints statement of results.

    Parameters
    ----------
    fname : str
        Name of file to save data to
    length : int, optional
        Length of array with beta or kappa values. Length^2 is number of
        iterations in loop. The default is 10.
    blim : tuple, optional
        Upper and lower bounds of beta. The default is (2., 4.).
    klim : tuple, optional
        Upper and lower bounds of kappa. The default is (1., 10.).
    lam : int, optional
        Lambda value to be used for each model. The default is 0.
    dm_effort : bool, optional
        Whether to use effort or not in calculation of distance modulus (used
        later in calculating chi^2). The default is False.
    dm_method : str, optional
        'int' or 'tay', which method to use in evaluating distance modulus.
        The default is 'int'.
    plot : bool, optional
        Plot chi^2 heat map or no. The default is True.
    round : int, optional
        Used when plot==True, what number of decimal places to round x & y
        labels to, for visual purposes. The default is 1.
    scale : matplotlib.colors.Normalize, optional
        Used when plot==True, what scale to use for colour map. The default is
        LogNorm().
    double_eval : bool, optional
        Whether to evaluate on both chi^2 values for each model. The default is
        False. Mutually exclusive with acc.
    acc : bool, optional
        Whether to evaluate on normalized acceleration instead of DM. The
        default is False. Mutually exclusive with double_eval.
    fdir : str, optional
        Directory to save data to. The default is '../../Data/model_data/'.
    solver : str, optional
        Which solver to use in solve_ivp. The default is 'BDF'.

    Returns
    -------
    model_optimized : Model
        Model object with optimized parameters.
    """

    # Check inputs
    if type(fname) != str:
        raise TypeError('fname must be a string')
    elif len(fname) == 0:
        raise Exception('fname must be a string of at least one character')
    elif fname == 'nosave':
        save = False
    else:
        save = True
        fname += '.txt'

    if acc and double_eval:
        raise Exception('acc and double_eval are mutually exclusive')
  
    if blim[0] > blim[1] or klim[0] > klim[1]:
        raise Exception('blim and klim must be increasing tuples')

    # Create beta and kappa arrays
    brange = np.linspace(np.min(blim), np.max(blim), length)
    krange = np.linspace(np.min(klim), np.max(klim), length)

    # Parallelize
    cpu_num = multiprocessing.cpu_count()
    with Pool(cpu_num) as pool:

        partial_function = partial(
            chi_search_multi,
            lam=lam, solver=solver, acc=acc, dm_effort=dm_effort,
            dm_method=dm_method, double_eval=double_eval
        )

        chival = list(tqdm(
            pool.imap(partial_function, product(brange, krange)), 
            total=length**2
            )
        )

    # Raise exception if only NaN values were returned
    if np.isnan(chival).all():
        raise Exception('No real chi values found')
    elif double_eval:
        nan_ratio = np.count_nonzero(np.isnan(chival)) / (3 * len(chival))*100
        chival_int = [chival[i][1] for i in range(len(chival))]
        chival_tay = [chival[i][2] for i in range(len(chival))]
        chival = [chival[i][0] for i in range(len(chival))]
    else:
        nan_ratio = np.count_nonzero(np.isnan(chival)) / len(chival) * 100
    
    # Find beta and kappa values for lowest chi^2 value
    lowest = np.nanargmin(chival)
    chi_low = chival[lowest]
    beta_low  = np.repeat(brange, length)[lowest]
    kappa_low = np.tile(krange, length)[lowest]

    # Print results of function call
    print('The lowest combination of chi^2 values is {:.5f} (int) {:.5f} (tay) '
          'for beta = {:.3f} & mu = {:.3f} in the ranges\n\t'
          '{:.2f} < beta < {:.2f} and {:.2f} < mu < {:.2f}\n\t'
          '{:.1f} % of models had a chi^2 value of NaN. \n'
          ''.format(
            chival_int[lowest], chival_tay[lowest], beta_low, kappa_low,
            np.min(blim), np.max(blim), np.min(klim), np.max(klim), nan_ratio
          ) if double_eval else
          'The lowest chi^2 value is {:.5f} for beta = {:.3f} & mu = '
          '{:.3f} in the range'
          '\n{:.2f} < beta < {:.2f} and {:.2f} < mu < {:.2f}\n\t'
          '{:.1f} % of models had a chi^2 value of NaN. \n'
          ''.format(
                chi_low, beta_low, kappa_low, np.min(blim), np.max(blim),
                np.min(klim), np.max(klim), nan_ratio
          ))
    
    # Save chi, beta, kappa values to file
    if save:
        f_chi = chival
        f_beta = np.repeat(brange, length)
        f_kappa = np.tile(krange, length)
        f_save = np.vstack((f_chi, f_beta, f_kappa)).T
        f_comment = (
            '#Results of "chi_search" called with the following inputs:\n'
            '#acc = {}, length={}, blim=({}, {}), klim=({}, {}), lambda={}, '
            'effort={}, dm_method={}, double_eval={}, solver={}\n'
            '#Lowest chi^2 was with beta={} & k={}\n'.format(
                acc, length, blim[0], blim[1], klim[0], klim[1], lam,
                dm_effort, dm_method, double_eval, solver, beta_low, kappa_low
            )
        )
        
        np.savetxt(
            fname=fdir+fname, X=f_save, header='chi beta kappa', delimiter=' ',
            comments=f_comment
        )

    # Plot heat map of chi values
    if plot and double_eval:
        # reshape chi values into 2D array
        round=1
        chi_plot_z_int = np.reshape(chival_int, (length, length)).T
        chi_plot_z_tay = np.reshape(chival_tay, (length, length)).T 
        chi_plot_z = np.reshape(chival, (length, length)).T

        fig, axes = plt.subplots(
            nrows=1, ncols=3, figsize=(12, 4), sharex=True, sharey=True,
            constrained_layout=True
        )
        f1 = axes[0]; f2 = axes[1]; f3 = axes[2]
        cmap = matplotlib.cm.get_cmap('viridis_r').copy()
        cmap.set_bad(color='r')

        # int
        im1 = f1.imshow(chi_plot_z_int, cmap=cmap, origin='lower',
                        interpolation='nearest', norm=scale)
        for x in product(range(length), range(length)):
            highlight_cell(x[0], x[1], ax=f1, color='w', linewidth=0.2)
        highlight_cell(
            np.array(range(length))[np.where(brange == beta_low)],
            np.array(range(length))[np.where(krange == kappa_low)],
            ax=f1, color='k', linewidth=1
        )
        f1.set_xticks(
            np.linspace(0, length-1, 10),
            np.round(np.linspace(brange[0], brange[-1], 10), round),
            rotation=45, fontsize=12
        )
        f1.set_yticks(
            np.linspace(0, length-1, 10),
            np.round(np.linspace(krange[0], krange[-1], 10), round),
            fontsize=12
        )
        f1.set_xlabel(r'$\beta$')
        f1.set_ylabel(r'$\mu$')
        f1.set_title(r'Integration method', fontsize=14)
        f1.tick_params(axis='both', which='both', direction='in',
                       bottom=True, top=True, left=True, right=True)
        # f1.grid()

        # tay
        im2 = f2.imshow(chi_plot_z_tay, cmap=cmap, origin='lower',
                        interpolation='nearest', norm=scale)
        for x in product(range(length), range(length)):
            highlight_cell(x[0], x[1], ax=f2, color='w', linewidth=0.2)
        highlight_cell(
            np.array(range(length))[np.where(brange == beta_low)],
            np.array(range(length))[np.where(krange == kappa_low)],
            ax=f2, color='k', linewidth=1
        )
        f2.set_xticks(
            np.linspace(0, length-1, 10),
            np.round(np.linspace(brange[0], brange[-1], 10), round),
            rotation=45, fontsize=12
        )
        f2.set_yticks(
            np.linspace(0, length-1, 10),
            np.round(np.linspace(krange[0], krange[-1], 10), round),
            fontsize=12
        )
        f2.set_xlabel(r'$\beta$')
        # f2.set_ylabel(r'$\mu$')
        f2.set_title(r'Taylor expansion', fontsize=14)
        f2.tick_params(axis='both', which='both', direction='in',
                       bottom=True, top=True, left=True, right=True)
        # f2.grid()

        # both
        im3 = f3.imshow(chi_plot_z, cmap=cmap, origin='lower',
                        interpolation='nearest', norm=scale)
        for x in product(range(length), range(length)):
            highlight_cell(x[0], x[1], ax=f3, color='w', linewidth=0.2)
        highlight_cell(
            np.array(range(length))[np.where(brange == beta_low)],
            np.array(range(length))[np.where(krange == kappa_low)],
            ax=f3, color='k', linewidth=1
        )
        f3.set_xticks(
            np.linspace(0, length-1, 10),
            np.round(np.linspace(brange[0], brange[-1], 10), round),
            rotation=45, fontsize=12
        )
        f3.set_yticks(
            np.linspace(0, length-1, 10),
            np.round(np.linspace(krange[0], krange[-1], 10), round),
            fontsize=12
        )
        f3.set_xlabel(r'$\beta$')
        # f3.set_ylabel(r'$\mu$')
        f3.set_title(r'Combined', fontsize=14)
        f3.tick_params(axis='both', which='both', direction='in',
                       bottom=True, top=True, left=True, right=True)
        # f3.grid()
        plt.colorbar(
            im3, ax=f3, label=r'$\chi^{2}_{r, DM_{E}+DM_{q}}$', shrink=0.56
        )
        plt.show()

    elif plot:
        chi_plot_z = np.reshape(chival, (length, length)).T
        scale = (LogNorm() if (np.log(np.nanmax(chival)/np.nanmin(chival))) > 1
                 else None)

        fig, ax = plt.subplots(figsize=(6, 5), constrained_layout=True)
        cmap = matplotlib.cm.get_cmap('viridis_r').copy()
        # cmap = matplotlib.cm.get_cmap('binary').copy()
        cmap.set_bad(color='r')
        im = ax.imshow(chi_plot_z, cmap=cmap, origin='lower',
                       interpolation='nearest', norm=scale)
        for x in product(range(length), range(length)):
            highlight_cell(x[0], x[1], ax=ax, color='w', linewidth=0.5)
        highlight_cell(
            np.array(range(length))[np.where(brange == beta_low)],
            np.array(range(length))[np.where(krange == kappa_low)],
            ax=ax, color='k', linewidth=2
        )
        ax.set_xticks(
            np.linspace(0, length-1, 10),
            np.round(np.linspace(brange[0], brange[-1], 10), round),
            rotation=45, fontsize=14
        )
        ax.set_yticks(
            np.linspace(0, length-1, 10),
            np.round(np.linspace(krange[0], krange[-1], 10), round),
            fontsize=14
        )
        ax.set_xlabel(r'$\beta$')
        ax.set_ylabel(r'$\mu$')
        divider = make_axes_locatable(ax)
        cax = divider.append_axes("right", size="5%", pad=0.08)
        cbar = fig.colorbar(im, cax=cax)
        cbar.set_label(
            r'$\chi^{{2}}_{{r, {}}}$'.format(
                '\ddot{a}/\ddot{a}_{\mathrm{M}}' if acc
                else 'DM_{E}' if dm_method == 'int'
                else 'DM_{q}'
            ), rotation='90', labelpad=-1
        )
        # plt.colorbar(
        #     im, cax=cax, label=r'$\chi^{{2}}_{{r, {}}}$'.format(
        #         '\ddot{a}/\ddot{a}_{\mathrm{M}}' if acc
        #         else 'DM_{E}' if dm_method == 'int'
        #         else 'DM_{q}'
        #     ), labelpad=0.05
        # )
        ax.tick_params(
            axis='both', which='both', direction='in',
            bottom=True, top=True, left=True, right=True
        )
        # ax.grid()
        plt.show()


    # Return the optimized model
    model_optimized = model(beta=beta_low, kappa=kappa_low, lam=lam)
    model_optimized.distance_modulus(effort=dm_effort)
    model_optimized.chi_value()
    
    return model_optimized


@timer
def q_surface(
        length: int = 20, blim: tuple = (2., 4.), klim: tuple = (1., 10.),
        qlim: tuple = (-1., 0.),lam: float = 0., dm_method: str = 'int',
        dm_effort: bool = False, solver: str = 'BDF',
        splot: bool = True, mplot: bool = True
):
    """
    q_surface() function. Plots a surface of q values for a given range of
    beta and kappa values.

    Parameters
    ----------
    length : int
        number of points to plot in each direction
    blim : tuple
        range of beta values to plot
    klim : tuple
        range of kappa values to plot
    qlim : tuple
        range of q values to plot
    lam : float
        lambda value to use for model
    dm_method : str
        method to use for distance modulus calculation
    dm_effort : bool
        if True, use more accurate dist mod calculation
    splot : bool
        if True, plot surface plot of q values
    mplot : bool
        if True, plot acceleration and dist mod of opt model
    
    Returns
    -------
    top_mod : model
        model object of model with lowest chi^2 value
    """

    if (blim[0] > blim[1] or klim[0] > klim[1] or qlim[0] > qlim[1]):
        raise Exception('blim, klim, and qlim tuples must be of form (a, b) '
                        'where a < b')
    
    lcdm = model()
    matter = model(lam=0.)

    brange = np.linspace(np.min(blim), np.max(blim), length)
    krange = np.linspace(np.min(klim), np.max(klim), length)
    q_save = np.zeros(length**2)

    qcd = []
    bcd = []
    kcd = []
    xcd = []
    # current_chi = 1

    for index, param in enumerate(itertools.product(brange, krange)):
        temp_mod = model(lam=lam, beta=param[0], kappa=param[1], solver=solver)
        q_save[index] = temp_mod.q

        if (qlim[0] < temp_mod.q < qlim[1]):
            temp_mod.distance_modulus(effort=dm_effort)
            temp_mod.chi_value()

            qcd.append(temp_mod.q)
            bcd.append(temp_mod.b)
            kcd.append(temp_mod.k)
            xcd.append(temp_mod.chi_int if dm_method == 'int'
                                        else temp_mod.chi_tay)

            # top_mod = temp_mod if xcd[-1] < current_chi else top_mod
            # current_chi = xcd[-1] if xcd[-1]< current_chi else current_chi

    if len(qcd) < 1:
        raise Exception('No q values found within the range {} < q < {}'
                        ''.format(np.min(qlim), np.max(qlim)))
    
    q_save = np.reshape(q_save, (length, length))

    qround = np.round(qcd, 2)   # round down to 2 decimal places
    qred = []
    bred = []
    kred = []
    xred = []

    for i, x in enumerate(qround):
        if x not in qred:
            qred.append(x)
            bred.append(bcd[i])
            kred.append(kcd[i])
            xred.append(xcd[i])

    sortorder = np.copy(qred)
    qred,   bred = zip(*sorted(zip(sortorder, bred)))
    _,      kred = zip(*sorted(zip(sortorder, kred)))
    _,      xred = zip(*sorted(zip(sortorder, xred)))

    for i in range(len(qred)):
        if xred[i] == np.min(xred):
            print('   **** q = {:.3f}\tfor\tbeta = {:.3f}\tk = {:.3f}\twith '
                  'chi^2 = {:.4f} *****'.format(
                                        qred[i], bred[i], kred[i], xred[i]))
        else:
            print('\tq = {:.3f}\tfor\tbeta = {:.3f}\tk = {:.3f}\twith '
                  'chi^2 = {:.4f}'.format(
                                        qred[i], bred[i], kred[i], xred[i]))
            
    
    if splot:
        zlim = (qlim[0]-0.5, qlim[1]+0.5)
        bplot = np.reshape((np.tile(brange, length)), (length, length)).T
        kplot = np.reshape((np.tile(krange, length)), (length, length)).T
        X, Y = np.meshgrid(bplot[:, 0], kplot[:, 0])
        fig = plt.figure(figsize=plt.figaspect(0.3), constrained_layout=False)
        ax = fig.add_subplot(1, 3, 1, projection='3d')
        ax.plot_surface(X, Y, q_save, rstride=1, cstride=1, antialiased=True)
        ax.set_xlabel(r'$\beta$', labelpad=15)
        ax.set_ylabel(r'$\mu$', labelpad=15)
        ax.set_zlabel(r'$q$')
        ax.set_zlim(zlim)
        ax.set_title(r'$\beta, k, q$')
        ax.view_init(elev=20, azim=-45)

        ax1 = fig.add_subplot(1, 3, 2, projection='3d')
        ax1.set_yticklabels('')
        ax1.plot_surface(X, Y, q_save, rstride=1, cstride=1, antialiased=True)
        ax1.set_xlabel(r'$\beta$', labelpad=15)
        ax1.set_zlabel(r'$q$')
        ax1.set_zlim(zlim)
        ax1.set_title(r'$\beta, q$')
        ax1.view_init(elev=0, azim=-90)#, roll=0)

        ax2 = fig.add_subplot(1, 3, 3, projection='3d')
        ax2.set_xticklabels('')
        ax2.plot_surface(X, Y, q_save, rstride=1, cstride=1, antialiased=True)
        ax2.set_ylabel(r'$\mu$', labelpad=15)
        ax2.set_zlabel(r'$q$')
        ax2.set_zlim(zlim)
        ax2.set_title(r'$k, q$')
        ax2.view_init(elev=0, azim=0)
        plt.show()


    if mplot:
        plot_mod = model(
            beta=bred[np.argmin(xred)], kappa=kred[np.argmin(xred)], lam=lam
        )                 
        plot_mod.distance_modulus(effort=dm_effort)
        plot_mod.plot(which='acc', lcdm=lcdm, matter=matter)
        plot_mod.plot(which='dm', lcdm=lcdm, matter=matter)

    return 


@timer
def auto_optimize(
        fname: str, it_num: int = 2, search_method: str = 'acc',
        length: int = 20, beta_lim_init: tuple = (1, 4), 
        kappa_lim_init: tuple = (1, 10), o_lambda: float = 0., 
        dm_effort: bool = False, dm_method: str = 'int', plot: int = 1,
        double_eval: bool = False, require_decreasing_chi: bool = False,
        fdir: str = '../../Data/model_data/', verbose=True, solver: str = 'BDF'
):
    """
    Automatically optimize model parameters for a given number of iterations
    it_num >=3  using search_method method. First call search_method with
    initial inputs and then if it_num > 1, call search_method with inputs 80%
    nearer the best model from the it_num - 1 iteration.

    Parameters
    ----------
    fname : str
        Name of file to save data to. Use 'nosave' to not save data. Only saves
        data for final iteration.
    it_num : int
        Number of iterations to run.
    search_method : str
        Method to use for searching. 'acc' = normalized acceleration, 'dm' =
        distance modulus.
    beta_lim_init : tuple
        Initial beta limits for search.
    kappa_lim_init : tuple
        Initial kappa limits for search.
    o_lambda : float
        Cosmological constant.
    dm_effort : bool
        Whether to use effort to calculate distance modulus.
    dm_method : str
        Method to use for calculating distance modulus.
    plot : int
        Whether to plot results. 0 = no plot, 1 = plot best, 2 = plot all.
    double_eval : bool
        Whether to evaluate on both chi^2 values for each model.
    require_decreasing_chi : bool
        Whether to require chi^2 to decrease with each iteration.
    fdir : str
        Directory to save data to.
    verbose : bool
        Whether to print progress.
    solver : str
        Which solver to use for model integration.

    Returns
    -------
    top_mod : Model
        Best model from final iteration.
    """

    # Validate arguments
    if type(fname) != str:
        raise TypeError('fname must be a string')
    elif len(fname) < 1:
        raise ValueError('fname must be have at least one (1) character')
    
    if it_num < 3:
        raise ValueError('it_num must be a positive integer greater than 2')
    
    if plot not in (0, 1, 2):
        raise ValueError('plot must be 0, 1 or 2')
    
    if search_method not in ('acc', 'dm'):
        raise ValueError('search_method must be "acc" or "dm"')
    elif search_method == 'acc':
        acc = True
        double_eval = False
    else:
        acc = False

    if beta_lim_init[0] < 1:
        raise ValueError('beta_lim_init[0] must be greater than or equal to 1 '
                         'otherwise integrator will fail')
    
    # Limits on initial search
    li = 0.6
    ui = 1 + (1 - li)
    # Limits on middle search  
    lm = 0.7
    um = 1 + (1 - lm)
    # Limits on final search
    lf = 0.8
    uf = 1 + (1 - lf)
    
    # Plot parameter bools
    plot_notfinal = True if plot == 2 else False
    plot_final = False if plot == 0 else True

    # Initial search
    if verbose:
        print('\nRunning initial search (1/{}) for '
              'beta ∈ ({:.3f}, {:.3f}) & kappa ∈ ({:.3f}, {:.3f})'
              ''.format(
                    it_num, beta_lim_init[0], beta_lim_init[1],
                    kappa_lim_init[0], kappa_lim_init[1]
              ))
    model_initial = chi_search(
        fname='nosave', length=length, blim=beta_lim_init, klim=kappa_lim_init,
        lam=o_lambda, dm_method=dm_method, round=2, dm_effort=dm_effort,
        acc=acc, plot=plot_notfinal, double_eval=double_eval, solver=solver,
    )
    # model_initial = chi_search_a(
    #     fname='nosave', length=length, blim=beta_lim_init, klim=kappa_lim_init,
    #     lam=o_lambda, plot=plot_notfinal
    # ) if acc else chi_search(
        # fname='nosave', length=length, blim=beta_lim_init, klim=kappa_lim_init,
        # lam=o_lambda, dm_method=dm_method, round=2, dm_effort=dm_effort,
        # plot=plot_notfinal, double_eval=double_eval
    #     )
    
    # Get correct chi^2 value for initial model
    running_chi = model_initial.chi_acc if acc \
        else (model_initial.chi_int + model_initial.chi_tay) if double_eval \
        else model_initial.chi_int if dm_method == 'int' \
        else model_initial.chi_tay
    
    # Second search
    beta_lower = li*model_initial.b if li*model_initial.b > 1 else 1
    if verbose:
        print('Running subsequent search (2/{}) for '
              'beta ∈ ({:.3f}, {:.3f}) & kappa ∈ ({:.3f}, {:.3f})'.format(
                    it_num, beta_lower, ui*model_initial.b,
                    li*model_initial.k, ui*model_initial.k
              ))
    model_mid = chi_search(
        fname='nosave', length=length, acc=acc,lam=o_lambda,
        blim=(beta_lower, ui*model_initial.b),
        klim=(li*model_initial.k, ui*model_initial.k),
        dm_method=dm_method, round=2, dm_effort=dm_effort, plot=plot_notfinal,
        double_eval=double_eval, solver=solver,
    )
    # chi_search_a(
    #     fname='nosave', length=length, 
    #     blim=(beta_lower, ui*model_initial.b),
    #     klim=(li*model_initial.k, ui*model_initial.k),
    #     lam=o_lambda, plot=plot_notfinal
    # ) if acc else chi_search(
        # fname='nosave', length=length,
        # blim=(beta_lower, ui*model_initial.b),
        # klim=(li*model_initial.k, ui*model_initial.k),
        # lam=o_lambda, dm_method=dm_method, round=2, dm_effort=dm_effort,
        # plot=plot_notfinal, double_eval=double_eval
    # )
    
    # Get correct chi^2 value for middle model
    model_mid_chi = model_mid.chi_acc if acc \
                else (model_mid.chi_int + model_mid.chi_tay) if double_eval \
                else model_mid.chi_int if dm_method == 'int' \
                else model_mid.chi_tay
    
    # Check that chi^2 is decreasing
    # print('model mid = {:.3f}, running chi = {:.3f}'.format(model_mid_chi,
    #                                                         running_chi))
    if model_mid_chi > running_chi and require_decreasing_chi:
        raise Exception('model_mid has higher chi^2 than model_initial\n'
                        '\t{:.3f} > {:.3f}\n'
                        'Check initial search parameters'.format(model_mid_chi,
                                                                 running_chi))
    
    running_chi = np.copy(model_mid_chi)

    # More middle searches
    if it_num > 3:
        for i in range(it_num - 3):
            beta_lower = lm*model_mid.b if lm*model_mid.b > 1 else 1
            if verbose:
                print('Running subsequent search ({}/{}) for '
                      'beta ∈ ({:.3f}, {:.3f}) & kappa ∈ ({:.3f}, {:.3f})'
                      ''.format(
                            i+3, it_num, beta_lower, um*model_mid.b,
                            lm*model_mid.k, um*model_mid.k
                      ))
            model_mid = chi_search(
                fname='nosave', length=length, acc=acc, lam=o_lambda,
                blim=(beta_lower, um*model_mid.b),
                klim=(lm*model_mid.k, um*model_mid.k),
                dm_method=dm_method, dm_effort=dm_effort, round=2,
                plot=plot_notfinal, double_eval=double_eval, solver=solver,
            )
            
            # compare chi^2 values
            model_mid_chi = model_mid.chi_acc if acc \
                else (model_mid.chi_int + model_mid.chi_tay) if double_eval \
                else model_mid.chi_int if dm_method == 'int' \
                else model_mid.chi_tay
            
            if model_mid_chi > running_chi and require_decreasing_chi:
                raise Exception('model_mid has higher chi^2 than previous '
                                'iteration\n\t{:.3f} > {:.3f}\n'
                                'Check initial search parameters'.format(
                                                model_mid_chi, running_chi))
            
            running_chi = np.copy(model_mid_chi)

    # Final search
    beta_lower = lf*model_mid.b if lf*model_mid.b > 1 else 1
    if verbose:
        print('Running final search ({}/{}) for '
              'beta ∈ ({:.3f}, {:.3f}) & kappa ∈ ({:.3f}, {:.3f})'.format(
                    it_num, it_num, beta_lower, uf*model_mid.b,
                    lf*model_mid.k, uf*model_mid.k
              ))
    model_final = chi_search(
        fname=fname, length=length, acc=acc,
        blim=(beta_lower, uf*model_mid.b),
        klim=(lf*model_mid.k, uf*model_mid.k),
        lam=o_lambda, dm_method=dm_method, round = 3 if it_num > 3 else 2,
        dm_effort=dm_effort, plot=plot_final,
        double_eval=double_eval, fdir=fdir, solver=solver,
    )
    
    model_fin_chi = model_final.chi_acc if acc \
        else (model_final.chi_int + model_final.chi_tay) if double_eval \
        else model_final.chi_int if dm_method == 'int' \
        else model_final.chi_tay

    if model_fin_chi > running_chi and require_decreasing_chi:
        raise Exception('model_final has higher chi^2 than model_mid\n'
                        '\t{:.3f} > {:.3f}\nCheck initial search parameters'
                        ''.format(model_fin_chi, running_chi))

    running_chi = np.copy(model_fin_chi)
    
    print('After {} iterations, the best fit model has parameters '
          'beta = {:.4f} and kappa = {:.4f}\n'
          'with a chi^2 value of {:.5f}. '.format(
                it_num, model_final.b, model_final.k, running_chi
          ))
    
    return model_final<|MERGE_RESOLUTION|>--- conflicted
+++ resolved
@@ -534,9 +534,6 @@
 
     return model_optimized
 
-<<<<<<< HEAD
-@timer
-=======
 
 def chi_search_multi(
     param, lam: float = 0, solver: str = 'BDF', acc: bool = False,
@@ -594,7 +591,6 @@
             return tmod.chi_int if dm_method == 'int' else tmod.chi_tay
 
 
->>>>>>> 21831612
 def chi_search(
         fname: str, length: int = 10, blim: tuple = (2., 4.),
         klim: tuple = (1., 10.), lam: float = 0., dm_effort: bool = False,
